--- conflicted
+++ resolved
@@ -356,15 +356,9 @@
 }
 
 //export AddSource
-<<<<<<< HEAD
-func AddSource(cTarget unsafe.Pointer, cSource *C.char) {
-	target := (*core.BuildTarget)(cTarget)
+func AddSource(cTarget uintptr, cSource *C.char) {
+	target := unsizet(cTarget)
 	source := parseSource(C.GoString(cSource), target.Label.PackageName, true)
-=======
-func AddSource(cTarget uintptr, cSource *C.char) {
-	target := unsizet(cTarget)
-	source := parseSource(C.GoString(cSource), target.Label.PackageName)
->>>>>>> 14cd5a34
 	target.Sources = append(target.Sources, source)
 	if label := source.Label(); label != nil {
 		target.AddDependency(*label)
@@ -397,15 +391,9 @@
 }
 
 //export AddNamedSource
-<<<<<<< HEAD
-func AddNamedSource(cTarget unsafe.Pointer, cName *C.char, cSource *C.char) {
-	target := (*core.BuildTarget)(cTarget)
+func AddNamedSource(cTarget uintptr, cName *C.char, cSource *C.char) {
+	target := unsizet(cTarget)
 	source := parseSource(C.GoString(cSource), target.Label.PackageName, false)
-=======
-func AddNamedSource(cTarget uintptr, cName *C.char, cSource *C.char) {
-	target := unsizet(cTarget)
-	source := parseSource(C.GoString(cSource), target.Label.PackageName)
->>>>>>> 14cd5a34
 	target.AddNamedSource(C.GoString(cName), source)
 	if label := source.Label(); label != nil {
 		target.AddDependency(*label)
@@ -419,15 +407,9 @@
 }
 
 //export AddData
-<<<<<<< HEAD
-func AddData(cTarget unsafe.Pointer, cData *C.char) {
-	target := (*core.BuildTarget)(cTarget)
+func AddData(cTarget uintptr, cData *C.char) {
+	target := unsizet(cTarget)
 	data := parseSource(C.GoString(cData), target.Label.PackageName, false)
-=======
-func AddData(cTarget uintptr, cData *C.char) {
-	target := unsizet(cTarget)
-	data := parseSource(C.GoString(cData), target.Label.PackageName)
->>>>>>> 14cd5a34
 	target.Data = append(target.Data, data)
 	if label := data.Label(); label != nil {
 		target.AddDependency(*label)
