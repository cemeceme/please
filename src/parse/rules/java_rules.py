--- conflicted
+++ resolved
@@ -37,11 +37,7 @@
       javac_flags (list): List of flags passed to javac.
     """
     all_srcs = (srcs or []) + (resources or [])
-<<<<<<< HEAD
-    exported_deps = exported_deps or exports
     jarcat_tool, tools = _tool_path(CONFIG.JARCAT_TOOL)
-=======
->>>>>>> 3756683a
     if srcs:
         # See http://bazel.io/blog/2015/06/25/ErrorProne.html for more info about this flag;
         # it doesn't mean anything to us so we must filter it out.
